--- conflicted
+++ resolved
@@ -167,11 +167,7 @@
 
     # --- use sudo if we are not already root ---
     SUDO=sudo
-<<<<<<< HEAD
-    if [ `id -u` -eq 0 ]; then
-=======
-    if [ $(id -u) = 0 ]; then
->>>>>>> 9a89d1f4
+    if [ $(id -u) -eq 0 ]; then
         SUDO=
     fi
 
@@ -405,11 +401,7 @@
     $SUDO tee ${BIN_DIR}/${KILLALL_K3S_SH} >/dev/null << \EOF
 #!/bin/sh
 set -x
-<<<<<<< HEAD
-[ `id -u` -eq 0 ] || exec sudo $0 $@
-=======
-[ $(id -u) = 0 ] || exec sudo $0 $@
->>>>>>> 9a89d1f4
+[ $(id -u) -eq 0 ] || exec sudo $0 $@
 
 for bin in /var/lib/rancher/k3s/data/**/bin/; do
     [ -d $bin ] && export PATH=$bin:$PATH
@@ -465,11 +457,7 @@
     $SUDO tee ${BIN_DIR}/${UNINSTALL_K3S_SH} >/dev/null << EOF
 #!/bin/sh
 set -x
-<<<<<<< HEAD
-[ \`id -u\` -eq 0 ] || exec sudo \$0 \$@
-=======
-[ \$(id -u) = 0 ] || exec sudo \$0 \$@
->>>>>>> 9a89d1f4
+[ \$(id -u) -eq 0 ] || exec sudo \$0 \$@
 
 ${BIN_DIR}/${KILLALL_K3S_SH}
 
